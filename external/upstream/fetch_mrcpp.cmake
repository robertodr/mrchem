find_package(MRCPP CONFIG QUIET
  NO_CMAKE_PATH
  NO_CMAKE_PACKAGE_REGISTRY
  NO_CMAKE_SYSTEM_PACKAGE_REGISTRY
  )
if(TARGET MRCPP::mrcpp)
  get_property(_loc TARGET MRCPP::mrcpp PROPERTY LOCATION)
  message(STATUS "Found MRCPP: ${_loc} (found version ${MRCPP_VERSION})")

  # check that the parallel configurations of MRChem and MRCPP are compatible
  # these checks are only needed when picking up an installed library:
  # if we build it ourselves, then the parallel configuration for MRCPP will follow that of MRChem
  #
  # 1. OMP MRChem + non-OMP MRCPP is not a great idea, but it's not problematic.
  #    We just emit a warning.
  get_target_property(MRCPP_HAS_OMP MRCPP::mrcpp MRCPP_HAS_OMP)
  if(ENABLE_OPENMP AND NOT MRCPP_HAS_OMP)
    message(WARNING
      "You are building MRChem with OpenMP, while using a non-OpenMP version of MRCPP!\
         We recommend rebuilding MRCPP with OpenMP support."
      )
  endif()

  # 1. MPI MRChem + non-MPI MRCPP will lead to runtime failures.
  #    Fail configuration with a fatal error.
  get_target_property(MRCPP_HAS_MPI MRCPP::mrcpp MRCPP_HAS_MPI)
  if(ENABLE_MPI AND NOT MRCPP_HAS_MPI)
    message(FATAL_ERROR
      "You cannot build MRChem with MPI and link against a non-MPI version of MRCPP!\
         Rebuild MRCPP with MPI support or disable it for MRChem."
      )
  endif()
else()
  message(STATUS "Suitable MRCPP could not be located. Fetching and building!")
  include(FetchContent)

  FetchContent_Declare(mrcpp_sources
    QUIET
    GIT_REPOSITORY
      https://github.com/MRChemSoft/mrcpp.git
    GIT_TAG
<<<<<<< HEAD
      0e5b32003eed8e1abb22a44ba4e1a2ce9fd9ddb1
=======
    0e9dc7e6a490a0f304e54190c695217b10e31c64
>>>>>>> eae342e6
  )

  FetchContent_GetProperties(mrcpp_sources)

  set(CMAKE_BUILD_TYPE Release)
  set(ENABLE_OPENMP ${ENABLE_OPENMP})
  set(ENABLE_MPI ${ENABLE_MPI})
  set(Eigen3_DIR ${eigen3_sources_BINARY_DIR})
  set(PYTHON_INTERPRETER ${Python_EXECUTABLE})
  set(ENABLE_TESTS ON CACHE BOOL "" FORCE)
  set(ENABLE_EXAMPLES OFF CACHE BOOL "" FORCE)

  if(NOT mrcpp_sources_POPULATED)
    FetchContent_Populate(mrcpp_sources)

    add_subdirectory(
      ${mrcpp_sources_SOURCE_DIR}
      ${mrcpp_sources_BINARY_DIR}
      )
  endif()
endif()<|MERGE_RESOLUTION|>--- conflicted
+++ resolved
@@ -39,11 +39,7 @@
     GIT_REPOSITORY
       https://github.com/MRChemSoft/mrcpp.git
     GIT_TAG
-<<<<<<< HEAD
-      0e5b32003eed8e1abb22a44ba4e1a2ce9fd9ddb1
-=======
     0e9dc7e6a490a0f304e54190c695217b10e31c64
->>>>>>> eae342e6
   )
 
   FetchContent_GetProperties(mrcpp_sources)
