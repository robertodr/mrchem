--- conflicted
+++ resolved
@@ -8,11 +8,8 @@
 using namespace std;
 using namespace Eigen;
 
-<<<<<<< HEAD
 extern MultiResolutionAnalysis<3> *MRA; // Global MRA
-=======
 extern OrbitalVector workOrbVec;
->>>>>>> 35a33309
 
 SCF::SCF(HelmholtzOperatorSet &h)
     : nIter(0),
@@ -116,19 +113,14 @@
     return E_diff;
 }
 
-<<<<<<< HEAD
 void SCF::printOrbitals(const VectorXd &epsilon, const OrbitalVector &phi) const {
-=======
-void SCF::printOrbitals(const MatrixXd &F, const OrbitalVector &phi) const {
-  if(MPI_rank==0){
->>>>>>> 35a33309
+  if (MPI_rank == 0) {
     TelePrompter::printHeader(0, "Orbitals");
     println(0, " Orb    F(i,i)        Error         nNodes  Spin  Occ  Done ");
     TelePrompter::printSeparator(0, '-');
     int oldprec = TelePrompter::setPrecision(5);
     for (int i = 0; i < phi.size(); i++) {
         const Orbital &phi_i = phi.getOrbital(i);
-<<<<<<< HEAD
         printout(0, setw(3) << i);
         printout(0, " " << setw(13) << epsilon(i));
         printout(0, " " << setw(13) << phi_i.getError());
@@ -136,15 +128,6 @@
         printout(0, setw(5) << phi_i.printSpin());
         printout(0, setw(5) << phi_i.getOccupancy());
         printout(0, setw(5) << phi_i.isConverged(getOrbitalThreshold()) << endl);
-=======
-        cout<< setw(3) << i;
-        cout<<" " << setw(13) << F(i,i);
-        cout<<" " << setw(13) << phi_i.getError();
-        cout<<" " << setw(10) << phi_i.getNNodes();
-        cout<<setw(5) << phi_i.printSpin();
-        cout<<setw(5) << phi_i.getOccupancy();
-        cout<<setw(5) << phi_i.isConverged(getOrbitalThreshold()) << endl;
->>>>>>> 35a33309
     }
     
     TelePrompter::printSeparator(0, '-');
@@ -244,55 +227,7 @@
         Orbital &nPhi_i = phi_n.getOrbital(i);
         Orbital &np1Phi_i = phi_np1.getOrbital(i);
 
-<<<<<<< HEAD
 	if (i%MPI_size == MPI_rank) {
-	    //in charge for this orbital
-	    Orbital *arg_i = getHelmholtzArgument(i, F_n, phi_n, adjoint);
-	    H(i, np1Phi_i, *arg_i);
-	    delete arg_i;
-
-	    int rNodes = np1Phi_i.getNNodes(Real);
-	    int iNodes = np1Phi_i.getNNodes(Imag);
-	    double norm_n = sqrt(nPhi_i.getSquareNorm());
-	    double norm_np1 = sqrt(np1Phi_i.getSquareNorm());
-	    double dNorm_n = fabs(norm_np1-norm_n);
-            double real_norm = sqrt(np1Phi_i.getSquareNorm(Real));
-            double imag_norm = sqrt(np1Phi_i.getSquareNorm(Imag));
-
-	    timer.stop();
-            TelePrompter::setPrecision(5);
-	    printout(0, setw(3) << i);
-	    printout(0, " " << setw(12) << real_norm);
-	    printout(0, " " << setw(12) << imag_norm);
-            TelePrompter::setPrecision(1);
-	    printout(0, " " << setw(5) << rNodes);
-	    printout(0, " " << setw(5) << iNodes);
-	    printout(0, " " << setw(8) << dNorm_n);
-	    printout(0, setw(9) << timer.getWallTime() << endl);	
-	}
-    }
-
-#ifdef HAVE_MPI
-    //broadcast results
-    for (int i = 0; i < phi_n.size(); i++) {
-        Orbital &np1Phi_i = phi_np1.getOrbital(i);
-        if (i%MPI_size == MPI_rank) {
-            Timer timer;
-	    for (int i_mpi = 0; i_mpi < MPI_size; i_mpi++) {
-	        if (i_mpi != MPI_rank) np1Phi_i.send_Orbital(i_mpi, 54);
-	    }
-	    timer.stop();
-	    printout(10, setw(3) << i << " sendtime " << setw(18) << timer.getWallTime() << endl);
-        } else {
-            Timer timer;
-	    np1Phi_i.Rcv_Orbital(i%MPI_size, 54);
-	    timer.stop();
-	    printout(10, MPI_rank << " " << setw(3) << i << " rcvtime " << setw(18) << timer.getWallTime() << endl);
-        }
-    }
-#endif
-=======
-	if(i%MPI_size==MPI_rank){
 	  //in charge for this orbital
 	  Orbital *arg_i = getHelmholtzArgument(i, F_n, phi_n, adjoint);
 	  H(i, np1Phi_i, *arg_i);
@@ -381,7 +316,6 @@
 	  delete arg_i;
 	
 	int nNodes = np1Phi_i.getNNodes();
->>>>>>> 35a33309
 
 	Orbital &nPhi_i = phi_n.getOrbital(i);	  
 	double norm_n = sqrt(nPhi_i.getSquareNorm());
