#include <Eigen/Eigenvalues>

#include "OrbitalVector.h"
#include "Orbital.h"
#include "FunctionTree.h"
#include "SerialFunctionTree.h"
#include "parallel.h"
#include "Timer.h"

using namespace std;
using namespace Eigen;

extern Orbital workOrb;
//NB: workOrbVec is only for temporary orbitals and orbitals stored there can be overwritten, i.e. destroyed
OrbitalVector workOrbVec(workOrbVecSize);

/** OrbitalVector constructor
 *
 * New orbitals are constructed with double
 * occupancy and undefined spin
 *
 * All orbital functions are uninitialized.
 */
OrbitalVector::OrbitalVector(int n_orbs) {
    push_back(n_orbs, 2, Paired);
}

/** OrbitalVector constructor
 *
 * New orbitals are constructed with single
 * occupancy orbitals and alpha/beta spin
 *
 * All orbital functions are uninitialized.
 */
OrbitalVector::OrbitalVector(int n_alpha, int n_beta) {
    push_back(n_alpha, 1, Alpha);
    push_back(n_beta, 1, Beta);
}

/** OrbitalVector constructor
 *
 * ne is number of electrons.
 * mult is spin mutiplicity.
 * rest is spin restricted.
 *
 * All orbital functions are uninitialized.
 */
OrbitalVector::OrbitalVector(int ne, int mult, bool rest) {
    int de = ne - (mult - 1);
    if (de%2 != 0)  MSG_ERROR("Invalid multiplicity");

    int na, nb, nd;
    if (rest) {
        na = mult - 1;
        nb = 0;
        nd = de/2;
    } else {
        na = de/2 + (mult - 1);
        nb = de/2;
        nd = 0;
    }

    push_back(nd, 2, Paired);
    push_back(na, 1, Alpha);
    push_back(nb, 1, Beta);
}

/** Copy constructor
 *
 * New orbitals are constructed with spin and occupancy
 * parameters (not function data) taken from the input set.
 *
 * All orbital functions are uninitialized.
 */
OrbitalVector::OrbitalVector(const OrbitalVector &orb_set) {
    for (int i = 0; i < orb_set.size(); i++) {
        const Orbital &orb_i = orb_set.getOrbital(i);
        Orbital *newOrb = new Orbital(orb_i);
        this->orbitals.push_back(newOrb);
    }
}

OrbitalVector& OrbitalVector::operator=(const OrbitalVector &inp) {
    OrbitalVector &out = *this;
    if (&inp != &out) {
        if (inp.size() != out.size()) MSG_ERROR("Size mismatch");
        for (int i = 0; i < out.size(); i++) {
            const Orbital &inp_i = inp.getOrbital(i);
            Orbital &out_i = out.getOrbital(i);
            out_i = inp_i;
        }
    }
    return out;
}

/** OrbitalVector destructor
 *
 * Deletes all orbitals in the vector
 */
OrbitalVector::~OrbitalVector() {
    for (int i = 0; i < this->size(); i++) {
        if (this->orbitals[i] != 0) {
            delete this->orbitals[i];
        }
    }
    this->orbitals.clear();
}

/** Clears each orbital in the vector
 *
 * Deletes the actual functions in the orbitals and removes them from vector
 * Leaves an empty vector
 */
void OrbitalVector::clearVec(bool free) {
    for (int i = 0; i < this->size(); i++) {
      this->orbitals[i]->clear(free);//must first remove link to trees!
      delete this->orbitals[i];
    }
    this->orbitals.clear();
}

/** Clears each orbital in the vector
 *
 * Deletes the actual functions in the orbitals, keeps
 * the spin and occupancy.
 */
void OrbitalVector::clear(bool free) {
    for (int i = 0; i < this->size(); i++) {
        this->orbitals[i]->clear(free);
    }
}

/** Append orbital to this set
 *
 * n_orbs is number of new orbitals.
 * occ is occupancy of all new orbitals.
 * spin is the spin of all new orbitals.
 *
 * New orbitals are constructed with given spin and occupancy
 * parameters, as uninitialized functions.
 *
 * Any existing orbitals in the set are kept.
 */
void OrbitalVector::push_back(int n_orbs, int occ, int spin) {
    for (int i = 0; i < n_orbs; i++) {
        Orbital *orb = new Orbital(occ, spin);
        this->orbitals.push_back(orb);
    }
}

/** Append an orbital to this set
 *
 */
void OrbitalVector::push_back(Orbital& Orb) {
    Orbital *newOrb = new Orbital(Orb);
    *newOrb = Orb;
    this->orbitals.push_back(newOrb);	
}

/** Remove the last orbital from this set
 *
 */
void OrbitalVector::pop_back(bool free) {
  this->orbitals[this->size()-1]->clear(free);
  this->orbitals.pop_back();	
}

const Orbital& OrbitalVector::getOrbital(int i) const {
    if (this->orbitals[i] == 0) MSG_ERROR("Incomplete set");
    return *this->orbitals[i];
}

Orbital& OrbitalVector::getOrbital(int i) {
    if (this->orbitals[i] == 0) MSG_ERROR("Incomplete set");
    return *this->orbitals[i];
}

/** Returns the number of occupied orbitals */
int OrbitalVector::getNOccupied() const {
    int nOccupied = 0;
    for (int i = 0; i < this->size(); i++) {
        const Orbital *orb = this->orbitals[i];
        if (orb == 0) {
            continue;
        }
        if (orb->getOccupancy() > 0) {
            nOccupied++;
        }
    }
    return nOccupied;
}

/** Returns the number of empty orbitals */
int OrbitalVector::getNEmpty() const {
    int nEmpty = 0;
    for (int i = 0; i < this->size(); i++) {
        const Orbital *orb = this->orbitals[i];
        if (orb == 0) {
            continue;
        }
        if (orb->getOccupancy() == 0) {
            nEmpty++;
        }
    }
    return nEmpty;
}

/** Returns the number of singly occupied orbitals */
int OrbitalVector::getNSingly() const {
    int nSingly = 0;
    for (int i = 0; i < this->size(); i++) {
        const Orbital *orb = this->orbitals[i];
        if (orb == 0) {
            continue;
        }
        if (orb->getOccupancy() == 1) {
            nSingly++;
        }
    }
    return nSingly;
}

/** Returns the number of paired orbitals */
int OrbitalVector::getNPaired() const {
    int nPaired = 0;
    for (int i = 0; i < this->size(); i++) {
        const Orbital *orb = this->orbitals[i];
        if (orb == 0) {
            continue;
        }
        if (orb->getSpin() == Paired) {
            nPaired++;
        }
    }
    return nPaired;
}

/** Returns the number of alpha orbitals */
int OrbitalVector::getNAlpha() const {
    int nAlpha = 0;
    for (int i = 0; i < this->size(); i++) {
        const Orbital *orb = this->orbitals[i];
        if (orb == 0) {
            continue;
        }
        if (orb->getSpin() == Alpha) {
            nAlpha++;
        }
    }
    return nAlpha;
}

/** Returns the number of beta orbitals */
int OrbitalVector::getNBeta() const {
    int nBeta = 0;
    for (int i = 0; i < this->size(); i++) {
        const Orbital *orb = this->orbitals[i];
        if (orb == 0) {
            continue;
        }
        if (orb->getSpin() == Beta) {
            nBeta++;
        }
    }
    return nBeta;
}

/** Returns the number of doubly occupied orbitals */
int OrbitalVector::getNDoubly() const {
    int nDoubly = 0;
    for (int i = 0; i < this->size(); i++) {
        const Orbital *orb = this->orbitals[i];
        if (orb == 0) {
            continue;
        }
        if (orb->getOccupancy() == 2) {
            nDoubly++;
        }
    }
    return nDoubly;
}

/** Returns the number of electrons with the given spin
 *
 * Paired spin (default input) returns the total number of electrons.
 */
int OrbitalVector::getNElectrons(int inpSpin) const {
    int nElectrons = 0;
    for (int i = 0; i < this->size(); i++) {
        const Orbital *orb = this->orbitals[i];
        if (orb == 0) {
            continue;
        }
        int thisSpin = orb->getSpin();
        if (inpSpin == Paired) {
            nElectrons += orb->getOccupancy();
        } else if (inpSpin == Alpha) {
            if (thisSpin == Paired or thisSpin == Alpha) {
                nElectrons += 1;
            }
        } else if (inpSpin == Beta) {
            if (thisSpin == Paired or thisSpin == Beta) {
                nElectrons += 1;
            }
        } else {
            MSG_ERROR("Invalid spin argument");
        }
    }
    return nElectrons;
}

int OrbitalVector::getMultiplicity() const {
    NOT_IMPLEMENTED_ABORT;
}

bool OrbitalVector::isConverged(double prec) const {
    bool converged = true;
    for (int i = 0; i < this->size(); i++) {
        const Orbital *orb = this->orbitals[i];
        if (orb == 0) {
            continue;
        }
        if (not orb->isConverged(prec)) {
            converged = false;
        }
    }
    return converged;
}

double OrbitalVector::calcTotalError() const {
    const VectorXd &error = getErrors();
    return sqrt(error.dot(error));
}

/** Returns a vector containing the orbital errors */
VectorXd OrbitalVector::getErrors() const {
    int nOrbs = this->size();
    VectorXd errors = VectorXd::Zero(nOrbs);
    for (int i = 0; i < nOrbs; i++) {
        const Orbital *orb = this->orbitals[i];
        if (orb == 0) {
            continue;
        }
        errors(i) = orb->getError();
    }
    return errors;
}

/** Assign errors to each orbital.
 *
 * Length of input vector must match the number of orbitals in the set.
 */
void OrbitalVector::setErrors(const VectorXd &errors) {
    int nOrbs = this->size();
    if (nOrbs != errors.size()) {
        MSG_ERROR("Size mismatch");
    }
    for (int i = 0; i < nOrbs; i++) {
        Orbital *orb = this->orbitals[i];
        if (orb == 0) {
            continue;
        }
        orb->setError(errors(i));
    }
}

/** Returns a vector containing the orbital spins
 */
VectorXi OrbitalVector::getSpins() const {
    int nOrbs = this->size();
    VectorXi spins = VectorXi::Zero(nOrbs);
    for (int i = 0; i < nOrbs; i++) {
        const Orbital *orb = this->orbitals[i];
        if (orb == 0) {
            continue;
        }
        spins(i) = orb->getSpin();
    }
    return spins;
}

/** Assigns spin to each orbital
 *
 * Length of input vector must match the number of orbitals in the set.
 */
void OrbitalVector::setSpins(const VectorXi &spins) {
    int nOrbs = this->size();
    if (nOrbs != spins.size()) {
        MSG_ERROR("Size mismatch");
    }
    for (int i = 0; i < nOrbs; i++) {
        Orbital *orb = this->orbitals[i];
        if (orb == 0) {
            continue;
        }
        orb->setSpin(spins(i));
    }
}

/** Returns a vector containing the orbital occupancies
 */
VectorXi OrbitalVector::getOccupancies() const {
    int nOrbs = this->size();
    VectorXi occ = VectorXi::Zero(nOrbs);
    for (int i = 0; i < nOrbs; i++) {
        const Orbital *orb = this->orbitals[i];
        if (orb == 0) {
            continue;
        }
        occ(i) = orb->getOccupancy();
    }
    return occ;
}

/** Assigns spin to each orbital
 *
 * Length of input vector must match the number of orbitals in the set.
 */
void OrbitalVector::setOccupancies(const VectorXi &occ) {
    int nOrbs = this->size();
    if (nOrbs != occ.size()) {
        MSG_ERROR("Size mismatch");
    }
    for (int i = 0; i < nOrbs; i++) {
        Orbital *orb = this->orbitals[i];
        if (orb == 0) {
            continue;
        }
        orb->setOccupancy(occ(i));
    }
}

/** Returns a vector containing the orbital square norms
 */
VectorXd OrbitalVector::getSquareNorms() const {
    int nOrbs = this->size();
    VectorXd norms = VectorXd::Zero(nOrbs);
    for (int i = 0; i < nOrbs; i++) {
        const Orbital *orb = this->orbitals[i];
        if (orb == 0) {
            continue;
        }
        norms(i) = orb->getSquareNorm();
    }
    return norms;
}

/** Returns a vector containing the orbital norms
 */
VectorXd OrbitalVector::getNorms() const {
    int nOrbs = this->size();
    VectorXd norms = VectorXd::Zero(nOrbs);
    for (int i = 0; i < nOrbs; i++) {
        const Orbital *orb = this->orbitals[i];
        if (orb == 0) {
            continue;
        }
        norms(i) = sqrt(orb->getSquareNorm());
    }
    return norms;
}

void OrbitalVector::replaceOrbital(int i, Orbital **orb) {
    if (i < 0 or i >= this->size()) {
        MSG_ERROR("Orbital index out of bounds");
    }
    if (this->orbitals[i] != 0) {
        delete this->orbitals[i];
    }
    this->orbitals[i] = *orb;
    *orb = 0;
}

/** Normalize all orbitals in the set
 */
void OrbitalVector::normalize() {
    for (int i = 0; i < this->size(); i++) {
        Orbital &orb = getOrbital(i);
        orb.normalize();
    }
}

/** Calculate overlap matrix within orbital set */
MatrixXcd OrbitalVector::calcOverlapMatrix() {
    OrbitalVector &bra = *this;
    OrbitalVector &ket = *this;

    //    bra.calcOverlapMatrix_P(ket);//testing
    if(MPI_size>1){
      return bra.calcOverlapMatrix_P_H(ket);
    }else{
      return bra.calcOverlapMatrix(ket);
    }
}

/** Calculate overlap matrix between two orbital sets */
MatrixXcd OrbitalVector::calcOverlapMatrix(OrbitalVector &ket) {
    OrbitalVector &bra = *this;
    Timer tottime;
    MatrixXcd S = MatrixXcd::Zero(bra.size(), ket.size());
    for (int i = 0; i < bra.size(); i++) {
        Orbital &bra_i = bra.getOrbital(i);
        for (int j = 0; j < ket.size(); j++) {
            Orbital &ket_j = ket.getOrbital(j);
            S(i,j) = bra_i.dot(ket_j);
        }
    }
    tottime.stop();
     return S;
}

/** Calculate overlap matrix between two orbital sets using MPI*/
MatrixXcd OrbitalVector::calcOverlapMatrix_P(OrbitalVector &ket) {
#ifdef HAVE_MPI
    OrbitalVector &bra = *this;
    MatrixXcd S_MPI = MatrixXcd::Zero(bra.size(), ket.size());
    assert(bra.size()==ket.size());
    
    OrbitalVector OrbVecChunk_i(0);//to store adresses of own i_orbs
    OrbitalVector OrbVecChunk_j(0);//to store adresses of own j_orbs
    int OrbsIx[workOrbVecSize];//to store own orbital indices
    OrbitalVector rcvOrbs(0);//to store adresses of received orbitals
    int rcvOrbsIx[workOrbVecSize];//to store received orbital indices
    
    int Ni = bra.size();
    int Nj = ket.size();
    //make vector with adresses of own orbitals
    int i = 0;
    for (int Ix = MPI_rank; Ix < Ni; Ix += MPI_size) {
      OrbVecChunk_i.push_back(bra.getOrbital(Ix));//i orbitals
      OrbsIx[i++] = Ix;
    }
    for (int Ix = MPI_rank; Ix < Nj; Ix += MPI_size)
      OrbVecChunk_j.push_back(ket.getOrbital(Ix));//j orbitals
    
    for (int iter = 0;  iter >= 0 ; iter++) {
      //get a new chunk from other processes
      OrbVecChunk_i.getOrbVecChunk(OrbsIx, rcvOrbs, rcvOrbsIx, Ni, iter);
      //Only one process does the computations. j orbitals always local
      MatrixXcd resultChunk = MatrixXcd::Zero(rcvOrbs.size(),OrbVecChunk_j.size());
      
      //overlap between i and j chunks
      for (int i = 0; i < rcvOrbs.size(); i++) {
        for (int j = 0; j < OrbVecChunk_j.size(); j++) {
          int Jx = MPI_rank+j*MPI_size;
	  S_MPI(rcvOrbsIx[i],Jx) = rcvOrbs.getOrbital(i).dot(OrbVecChunk_j.getOrbital(j));
        }
      }

      rcvOrbs.clearVec(false);//reset to zero size orbital vector
    }
    
    //clear orbital adresses (not the orbitals)
    OrbVecChunk_i.clearVec(false);
    OrbVecChunk_j.clearVec(false);
    
    MPI_Allreduce(MPI_IN_PLACE, &S_MPI(0,0), Ni*Nj,
                  MPI_DOUBLE_COMPLEX, MPI_SUM, MPI_COMM_WORLD);
    return S_MPI;
#else
    NOT_REACHED_ABORT;
#endif
}

/** Calculate overlap matrix between two orbital sets using MPI
 * assumes Hermitian overlap
 */
MatrixXcd OrbitalVector::calcOverlapMatrix_P_H(OrbitalVector &ket) {
 #ifdef HAVE_MPI
    OrbitalVector &bra = *this;
    MatrixXcd S_MPI = MatrixXcd::Zero(bra.size(), ket.size());
    assert(bra.size()==ket.size());
    
    OrbitalVector OrbVecChunk_i(0);//to store adresses of own i_orbs
    OrbitalVector OrbVecChunk_j(0);//to store adresses of own j_orbs
    int OrbsIx[workOrbVecSize];//to store own orbital indices
    OrbitalVector rcvOrbs(0);//to store adresses of received orbitals
    int rcvOrbsIx[workOrbVecSize];//to store received orbital indices
    
    int Ni = bra.size();
    int Nj = ket.size();
    //make vector with adresses of own orbitals
    int i = 0;
    for (int Ix = MPI_rank; Ix < Ni; Ix += MPI_size) {
      OrbVecChunk_i.push_back(bra.getOrbital(Ix));//i orbitals
      OrbsIx[i++] = Ix;
    }
    for (int Ix = MPI_rank; Ix < Nj; Ix += MPI_size)
      OrbVecChunk_j.push_back(ket.getOrbital(Ix));//j orbitals
    
    //NB: last iteration may give empty chunk
    for (int iter = 0;  iter >= 0 ; iter++) {
      //get a new chunk from other processes
      OrbVecChunk_i.getOrbVecChunk_sym(OrbsIx, rcvOrbs, rcvOrbsIx, Ni, iter);

      //Only one process does the computations. j orbitals always local
      MatrixXcd resultChunk = MatrixXcd::Zero(rcvOrbs.size(),OrbVecChunk_j.size());      
      //compute overlap between chunks
      for (int i = 0; i < rcvOrbs.size(); i++) {
        for (int j = 0; j < OrbVecChunk_j.size(); j++) {
	  int Jx = MPI_rank+j*MPI_size;
	  //compute only lower part in own block
	  if(rcvOrbsIx[i]%MPI_size != MPI_rank or Jx<=rcvOrbsIx[i]){
	    S_MPI(rcvOrbsIx[i],Jx) = rcvOrbs.getOrbital(i).dot(OrbVecChunk_j.getOrbital(j));
	    S_MPI(Jx,rcvOrbsIx[i]) = conj(S_MPI(rcvOrbsIx[i],Jx));//symmetric
	  }
        }
      }

      rcvOrbs.clearVec(false);//reset to zero size orbital vector
    }
    
    //clear orbital adresses (not the orbitals)
    OrbVecChunk_i.clearVec(false);
    OrbVecChunk_j.clearVec(false);
    
    MPI_Allreduce(MPI_IN_PLACE, &S_MPI(0,0), Ni*Nj,
                  MPI_DOUBLE_COMPLEX, MPI_SUM, MPI_COMM_WORLD);
    return S_MPI;
#else
    NOT_REACHED_ABORT;
#endif
}

/*
int OrbitalVector::printTreeSizes() const {
    int nNodes = 0;
    int nTrees = 0;
    for (int i = 0; i < size(); i++) {
        if (this->orbitals[i] != 0) {
            nNodes += this->orbitals[i]->getNNodes();
            nTrees++;
        }
    }
    println(0, " OrbitalVector     " << setw(15) << nTrees << setw(25) << nNodes);
    return nNodes;
}
<<<<<<< HEAD
*/
=======


struct Metadata{
  int Norbitals;
  int spin[workOrbVecSize];
  int occupancy[workOrbVecSize];
  int NchunksReal[workOrbVecSize];
  int NchunksImag[workOrbVecSize];
  int Ix[workOrbVecSize];
  double error[workOrbVecSize];
};

//send an orbitalvector with MPI
void OrbitalVector::send_OrbVec(int dest, int tag, int* OrbsIx, int start, int maxcount){
#ifdef HAVE_MPI
  MPI_Status status;
  MPI_Comm comm=MPI_COMM_WORLD;

  Metadata Orbinfo;

  Orbinfo.Norbitals = min(this->size() - start, maxcount);
  
  Orbital* orb_i;
  for (int i = start; i < this->size() && (i-start<maxcount); i++) {
    int i_out=i-start;
    orb_i = &this->getOrbital(i);
    Orbinfo.spin[i_out] = orb_i->getSpin();
    Orbinfo.occupancy[i_out] = orb_i->getOccupancy();
    Orbinfo.error[i_out] = orb_i->getError();
    if(orb_i->hasReal()){
      Orbinfo.NchunksReal[i_out] = orb_i->re().getSerialFunctionTree()->nodeChunks.size();//should reduce to actual number of chunks
    }else{Orbinfo.NchunksReal[i_out] = 0;}
    if(orb_i->hasImag()){
      Orbinfo.NchunksImag[i_out] = orb_i->im().getSerialFunctionTree()->nodeChunks.size();//should reduce to actual number of chunks
    }else{Orbinfo.NchunksImag[i_out] = 0;}
    Orbinfo.Ix[i_out] = OrbsIx[i];
  }

  int count=sizeof(Metadata);
  MPI_Send(&Orbinfo, count, MPI_BYTE, dest, tag, comm);
  
  for (int i = start; i <  this->size() && (i-start<maxcount); i++) {
    int i_out=i-start;
    orb_i = &this->getOrbital(i);
    if(orb_i->hasReal())Send_SerialTree(&orb_i->re(), Orbinfo.NchunksReal[i_out], dest, 2*i_out+1+tag, comm);
    if(orb_i->hasImag())Send_SerialTree(&orb_i->im(), Orbinfo.NchunksImag[i_out], dest, 2*i_out+2+tag, comm);
  }
  
#endif
}


//non-blocking send an orbitalvector with MPI
void OrbitalVector::Isend_OrbVec(int dest, int tag, int* OrbsIx, int start, int maxcount){
#ifdef HAVE_MPI
  MPI_Status status;
  MPI_Comm comm=MPI_COMM_WORLD;

  Metadata Orbinfo;
 
  Orbinfo.Norbitals = min(this->size() - start, maxcount);
  
  Orbital* orb_i;
  for (int i = start; i < this->size() && (i-start<maxcount); i++) {
    int i_out=i-start;
    orb_i = &this->getOrbital(i);
    Orbinfo.spin[i_out] = orb_i->getSpin();
    Orbinfo.occupancy[i_out] = orb_i->getOccupancy();
    Orbinfo.error[i_out] = orb_i->getError();
    if(orb_i->hasReal()){
      Orbinfo.NchunksReal[i_out] = orb_i->re().getSerialFunctionTree()->nodeChunks.size();//should reduce to actual number of chunks
    }else{Orbinfo.NchunksReal[i_out] = 0;}
    if(orb_i->hasImag()){
      Orbinfo.NchunksImag[i_out] = orb_i->im().getSerialFunctionTree()->nodeChunks.size();//should reduce to actual number of chunks
    }else{Orbinfo.NchunksImag[i_out] = 0;}
    Orbinfo.Ix[i_out] = OrbsIx[i];
  }

  MPI_Request request;
  int count=sizeof(Metadata);
  MPI_Isend(&Orbinfo, count, MPI_BYTE, dest, tag, comm, &request);
  
  for (int i = start; i <  this->size() && (i-start<maxcount); i++) {
    int i_out=i-start;
    orb_i = &this->getOrbital(i);
    if(orb_i->hasReal())ISend_SerialTree(&orb_i->re(), Orbinfo.NchunksReal[i_out], dest, 2*i_out+1+tag, comm);
    if(orb_i->hasImag())ISend_SerialTree(&orb_i->im(), Orbinfo.NchunksImag[i_out], dest, 2*i_out+2+tag, comm);
  }
  
#endif
}


//receive an orbitalvector with MPI
void OrbitalVector::Rcv_OrbVec(int source, int tag, int* OrbsIx, int& workOrbVecIx){
#ifdef HAVE_MPI
  MPI_Status status;
  MPI_Comm comm=MPI_COMM_WORLD;

  Metadata Orbinfo;

  int count=sizeof(Metadata);
  MPI_Recv(&Orbinfo, count, MPI_BYTE, source, tag, comm, &status);

  Orbital* orb_i;
  for (int i = 0; i < Orbinfo.Norbitals; i++) {
    if(this->size() < workOrbVecIx+1){
      //make place for the incoming orbital adresses
      Orbital *orb = new Orbital(Orbinfo.occupancy[i], Orbinfo.spin[i]);
      this->orbitals.push_back(orb);
    }
    //the orbitals are stored in workOrbVec, and only the metadata/adresses is copied into OrbitalVector
    orb_i = &workOrbVec.getOrbital(workOrbVecIx);

    orb_i->setSpin(Orbinfo.spin[i]);
    orb_i->setOccupancy(Orbinfo.occupancy[i]);
    orb_i->setError(Orbinfo.error[i]);
    
    if(Orbinfo.NchunksReal[i]>0){
      if(not orb_i->hasReal()){
	//We must have a tree defined for receiving nodes. Define one:
	orb_i->allocReal();
      }
      Rcv_SerialTree(&orb_i->re(), Orbinfo.NchunksReal[i], source, 2*i+1+tag, comm);}
    
    if(Orbinfo.NchunksImag[i]>0){
      if(not orb_i->hasImag()){
	//We must have a tree defined for receiving nodes. Define one:
	orb_i->allocImag();
      }
       Rcv_SerialTree(&orb_i->im(), Orbinfo.NchunksImag[i], source, 2*i+2+tag, comm);
    }else{
    //&(this->im())=0;
    }
    OrbsIx[workOrbVecIx] = Orbinfo.Ix[i];
    //the orbitals are stored in workOrbVec, and only the metadata/adresses is copied into OrbitalVector
    this->getOrbital(workOrbVecIx) = workOrbVec.getOrbital(workOrbVecIx);
    workOrbVecIx++;
  }
  for (int i = workOrbVecIx; i<workOrbVecSize; i++) {
    OrbsIx[i] = -1-10*i;//can be used as a flag to show that the orbital is not set
  }
  
#endif

}

/** Send and receive a chunk of an OrbitalVector
 * this : Vector with orbitals locally (owned by this MPI process)
 * myOrbsIx : indices of myOrbs in the orbital vector
 * rcvOrbs : Vector with orbitals received by from other processes
 * rcvOrbsIx : indices of rcvOrbs in the orbital vector
 * size : total number of Orbitals in OrbitalVector
 * iter0 : iteration to start with, to know which chunk is to be treated
 * NB: it is assumed that the orbitals are evenly distributed among MPI processes (or as evenly as possible)
 */
void OrbitalVector::getOrbVecChunk(int* myOrbsIx, OrbitalVector &rcvOrbs, int* rcvOrbsIx, int size, int& iter0){

  int maxsizeperOrbvec = (size + MPI_size-1)/MPI_size;

  int Niter = workOrbVecSize/maxsizeperOrbvec;//max number of processes to communicate with in this iteration, until the chunk is filled

  int RcvOrbVecIx = 0;

  /* many index scales:
   * Orbital vector index. max = size
   * MPI_iter index. The iteration count through all MPI processes. max = MPI_size
   * Index of local orbital (owned by the local MPI process). max = maxsizeperOrbvec
   * Chunk iteration. max = (maxsizeperOrbvec*MPI_size + workOrbVecSize-1)/workOrbVecSize
   * For accounting, we assume that all MPI are filled with maxsizeperOrbvec;
   * this is in order to know where to restart 
   */

  int MPI_iter0 = (iter0*workOrbVecSize)/maxsizeperOrbvec;//which MPI_iter to start with
  int start = (iter0*workOrbVecSize)%maxsizeperOrbvec;//where to start in the first iteration

  for (int MPI_iter = MPI_iter0;  true; MPI_iter++) {
    if(MPI_iter>=MPI_size){
      iter0=-2;//to indicate that we are finished with receiving AND sending all orbitals  
      break;
    }
    int maxcount = workOrbVecSize-(MPI_iter-MPI_iter0)*maxsizeperOrbvec;//place left
    if(maxcount<=0) break;
    int rcv_MPI = (MPI_size+MPI_iter-MPI_rank)%MPI_size;//rank of process to communicate with
    if(MPI_rank > rcv_MPI){
      //send first, then receive
      this->send_OrbVec(rcv_MPI, MPI_iter, myOrbsIx, start, maxcount);
      rcvOrbs.Rcv_OrbVec(rcv_MPI, MPI_iter, rcvOrbsIx, RcvOrbVecIx);
    }else if(MPI_rank < rcv_MPI){
      //receive first, then send
      rcvOrbs.Rcv_OrbVec(rcv_MPI,MPI_iter, rcvOrbsIx, RcvOrbVecIx);
      this->send_OrbVec(rcv_MPI, MPI_iter, myOrbsIx, start, maxcount);
    }else{
      for (int i = start;  i < this->size() && (i-start<maxcount) ; i++){	
	rcvOrbsIx[RcvOrbVecIx] = myOrbsIx[i];
	if(rcvOrbs.size()<=RcvOrbVecIx){
	  rcvOrbs.push_back(this->getOrbital(i));
	}else{
	  rcvOrbs.getOrbital(RcvOrbVecIx) = this->getOrbital(i);
	}
	RcvOrbVecIx++;
      }
    }
    start = 0;//always start at 0 after first iteration
  }
}

/** Send and receive a chunk of an OrbitalVector
 * Assumes that a symmetric operator is calculated, so that only 
 * half of the orbitals need to be sent.
 * The orbitals are sent and received from different processors.
 * this : Vector with orbitals locally (owned by this MPI process)
 * myOrbsIx : indices of myOrbs in the orbital vector
 * rcvOrbs : Vector with orbitals received by from other processes
 * rcvOrbsIx : indices of rcvOrbs in the orbital vector
 * size : total number of Orbitals in OrbitalVector
 * iter0 : iteration to start with, to know which chunk is to be treated
 * NB: it is assumed that the orbitals are evenly distributed among MPI processes (or as evenly as possible)
 */
void OrbitalVector::getOrbVecChunk_sym(int* myOrbsIx, OrbitalVector &rcvOrbs, int* rcvOrbsIx, int size, int& iter0){

  int maxsizeperOrbvec = (size + MPI_size-1)/MPI_size;

  int Niter = workOrbVecSize/maxsizeperOrbvec;//max number of processes to communicate with in this iteration, until the chunk is filled

  int RcvOrbVecIx = 0;

  /* many index scales:
   * Orbital vector index. max = size
   * MPI_iter index. The iteration count through all MPI processes. max = MPI_size
   * Index of local orbital (owned by the local MPI process). max = maxsizeperOrbvec
   * Chunk iteration. max = (maxsizeperOrbvec*MPI_size + workOrbVecSize-1)/workOrbVecSize
   * For accounting, we assume that all MPI are filled with maxsizeperOrbvec;
   * this is in order to know where to restart 
   */

  int MPI_iter0 = (iter0*workOrbVecSize)/maxsizeperOrbvec;//which MPI_iter to start with
  int start = (iter0*workOrbVecSize)%maxsizeperOrbvec;//where to start in the first iteration

  if(MPI_iter0>= (MPI_size/2 + 1) )iter0=-2;
  for (int MPI_iter = MPI_iter0;  MPI_iter < MPI_size; MPI_iter++) {
    if(MPI_iter >= (MPI_size/2 + 1) ){
      iter0=-2;//to indicate that we are finished with receiving AND sending all orbitals
      break;
    }
    int maxcount = workOrbVecSize-(MPI_iter-MPI_iter0)*maxsizeperOrbvec;//place left
    if(maxcount <= 0)  break;//chunk is full
    int rcv_MPI = abs((MPI_size-MPI_iter+MPI_rank)%MPI_size);//rank of process to receive from
    int snd_MPI = (MPI_size+MPI_iter+MPI_rank)%MPI_size;//rank of process to send to
    if(rcv_MPI == snd_MPI){
      //only one of them do need to do the job: the one with lowest rank (of course!)
      if(MPI_rank>rcv_MPI)rcv_MPI = -1;//to indicate receive nothing
      if(MPI_rank<rcv_MPI)snd_MPI = -1;//to indicate send nothing
    }
    if(MPI_rank != rcv_MPI){
      //non-blocking send first, then receive
      if(snd_MPI>=0)this->Isend_OrbVec(snd_MPI, MPI_iter, myOrbsIx, start, maxcount);
      if(rcv_MPI>=0)rcvOrbs.Rcv_OrbVec(rcv_MPI, MPI_iter, rcvOrbsIx, RcvOrbVecIx);
    }else{
      //own orbitals
      for (int i = start;  i < this->size() && (i-start<maxcount) ; i++){	
	rcvOrbsIx[RcvOrbVecIx] = myOrbsIx[i];
	if(rcvOrbs.size()<=RcvOrbVecIx){
	  rcvOrbs.push_back(this->getOrbital(i));
	}else{
	  rcvOrbs.getOrbital(RcvOrbVecIx) = this->getOrbital(i);
	}
	RcvOrbVecIx++;
      }
    }
    start = 0;//always start at 0 after first iteration
  }
  //    cout<<MPI_rank<<" finish "<<endl;
}
>>>>>>> 35a33309
<|MERGE_RESOLUTION|>--- conflicted
+++ resolved
@@ -635,9 +635,7 @@
     println(0, " OrbitalVector     " << setw(15) << nTrees << setw(25) << nNodes);
     return nNodes;
 }
-<<<<<<< HEAD
 */
-=======
 
 
 struct Metadata{
@@ -911,5 +909,4 @@
     start = 0;//always start at 0 after first iteration
   }
   //    cout<<MPI_rank<<" finish "<<endl;
-}
->>>>>>> 35a33309
+}