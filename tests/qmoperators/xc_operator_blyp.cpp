/*
 * MRChem, a numerical real-space code for molecular electronic structure
 * calculations within the self-consistent field (SCF) approximations of quantum
 * chemistry (Hartree-Fock and Density Functional Theory).
 * Copyright (C) 2023 Stig Rune Jensen, Luca Frediani, Peter Wind and contributors.
 *
 * This file is part of MRChem.
 *
 * MRChem is free software: you can redistribute it and/or modify
 * it under the terms of the GNU Lesser General Public License as published by
 * the Free Software Foundation, either version 3 of the License, or
 * (at your option) any later version.
 *
 * MRChem is distributed in the hope that it will be useful,
 * but WITHOUT ANY WARRANTY; without even the implied warranty of
 * MERCHANTABILITY or FITNESS FOR A PARTICULAR PURPOSE.  See the
 * GNU Lesser General Public License for more details.
 *
 * You should have received a copy of the GNU Lesser General Public License
 * along with MRChem.  If not, see <https://www.gnu.org/licenses/>.
 *
 * For information on the complete list of contributors to MRChem, see:
 * <https://mrchem.readthedocs.io/>
 */

#include "catch2/catch_all.hpp"

#include "MRCPP/MWOperators"

#include "mrchem.h"

#include "analyticfunctions/HydrogenFunction.h"
#include "qmfunctions/Density.h"
#include "qmfunctions/Orbital.h"
#include "qmfunctions/density_utils.h"
#include "qmfunctions/orbital_utils.h"
#include "qmoperators/two_electron/XCOperator.h"

#include "mrdft/Factory.h"

using namespace mrchem;
using namespace orbital;

namespace xc_operator {

TEST_CASE("XCOperatorBLYP", "[xc_operator_blyp]") {
    const double prec = 1.0e-3;
    const double thrs = 1.0e-8;

    const int nShells = 2;
    std::vector<int> ns;
    std::vector<int> ls;
    std::vector<int> ms;

    auto Phi_p = std::make_shared<OrbitalVector>();

    mrdft::Factory xc_factory(*MRA);
    xc_factory.setOrder(MRDFT::Gradient);
    xc_factory.setFunctional("BLYP", 1.0);
    xc_factory.setDensityCutoff(1.0e-10);
    auto mrdft_p = xc_factory.build();

    XCOperator V(mrdft_p, Phi_p);

    OrbitalVector &Phi = *Phi_p;
    for (int n = 1; n <= nShells; n++) {
        int L = n;
        for (int l = 0; l < L; l++) {
            int M = 2 * l + 1;
            for (int m = 0; m < M; m++) {
                ns.push_back(n);
                ls.push_back(l);
                ms.push_back(m);
                Phi.push_back(Orbital(SPIN::Paired));
            }
        }
    }
    Phi.distribute();

    for (int i = 0; i < Phi.size(); i++) {
        HydrogenFunction f(ns[i], ls[i], ms[i]);
        if (mrcpp::mpi::my_func(Phi[i])) mrcpp::project(Phi[i], f, prec);
    }

    DoubleMatrix E_P = DoubleMatrix::Zero(Phi.size(), Phi.size());
    E_P(0, 0) = -0.4632575525;
    E_P(0, 1) = -0.0654671939;
    E_P(1, 0) = -0.0654671939;
    E_P(1, 1) = -0.1793901783;
    E_P(2, 2) = -0.1988746865;
    E_P(3, 3) = -0.1988746865;
    E_P(4, 4) = -0.1988746865;

    V.setup(prec);
    SECTION("apply") {
        Orbital Vphi_0 = V(Phi[0]);
<<<<<<< HEAD
        ComplexDouble V_00 = orbital::dot(Phi[0], Vphi_0);
        if (mrcpp::mpi::my_orb(Phi[0])) {
            REQUIRE(V_00.real() == Catch::Approx(E_P(0, 0)).epsilon(thrs));
=======
        ComplexDouble V_00 = mrcpp::dot(Phi[0], Vphi_0);
        if (mrcpp::mpi::my_func(Phi[0])) {
            REQUIRE(V_00.real() == Approx(E_P(0, 0)).epsilon(thrs));
>>>>>>> eae342e6
            REQUIRE(V_00.imag() < thrs);
        } else {
            REQUIRE(V_00.real() < thrs);
            REQUIRE(V_00.imag() < thrs);
        }
    }
    SECTION("vector apply") {
        OrbitalVector VPhi = V(Phi);
        for (int i = 0; i < Phi.size(); i++) {
<<<<<<< HEAD
            ComplexDouble V_ii = orbital::dot(Phi[i], VPhi[i]);
            if (mrcpp::mpi::my_orb(Phi[i])) {
                REQUIRE(V_ii.real() == Catch::Approx(E_P(i, i)).epsilon(thrs));
=======
            ComplexDouble V_ii = mrcpp::dot(Phi[i], VPhi[i]);
            if (mrcpp::mpi::my_func(Phi[i])) {
                REQUIRE(V_ii.real() == Approx(E_P(i, i)).epsilon(thrs));
>>>>>>> eae342e6
                REQUIRE(V_ii.imag() < thrs);
            } else {
                REQUIRE(V_ii.real() < thrs);
                REQUIRE(V_ii.imag() < thrs);
            }
        }
    }
    SECTION("expectation value") {
        ComplexDouble V_00 = V(Phi[0], Phi[0]);
<<<<<<< HEAD
        if (mrcpp::mpi::my_orb(Phi[0])) {
            REQUIRE(V_00.real() == Catch::Approx(E_P(0, 0)).epsilon(thrs));
=======
        if (mrcpp::mpi::my_func(Phi[0])) {
            REQUIRE(V_00.real() == Approx(E_P(0, 0)).epsilon(thrs));
>>>>>>> eae342e6
            REQUIRE(V_00.imag() < thrs);
        } else {
            REQUIRE(V_00.real() < thrs);
            REQUIRE(V_00.imag() < thrs);
        }
    }
    SECTION("expectation matrix ") {
        ComplexMatrix v = V(Phi, Phi);
        for (int i = 0; i < Phi.size(); i++) {
            for (int j = 0; j <= i; j++) {
                if (std::abs(v(i, j).real()) > thrs) REQUIRE(v(i, j).real() == Catch::Approx(E_P(i, j)).epsilon(thrs));
                REQUIRE(v(i, j).imag() < thrs);
            }
        }
    }
    V.clear();
}

} // namespace xc_operator<|MERGE_RESOLUTION|>--- conflicted
+++ resolved
@@ -94,15 +94,9 @@
     V.setup(prec);
     SECTION("apply") {
         Orbital Vphi_0 = V(Phi[0]);
-<<<<<<< HEAD
-        ComplexDouble V_00 = orbital::dot(Phi[0], Vphi_0);
-        if (mrcpp::mpi::my_orb(Phi[0])) {
-            REQUIRE(V_00.real() == Catch::Approx(E_P(0, 0)).epsilon(thrs));
-=======
         ComplexDouble V_00 = mrcpp::dot(Phi[0], Vphi_0);
         if (mrcpp::mpi::my_func(Phi[0])) {
-            REQUIRE(V_00.real() == Approx(E_P(0, 0)).epsilon(thrs));
->>>>>>> eae342e6
+            REQUIRE(V_00.real() == Catch::Approx(E_P(0, 0)).epsilon(thrs));
             REQUIRE(V_00.imag() < thrs);
         } else {
             REQUIRE(V_00.real() < thrs);
@@ -112,15 +106,9 @@
     SECTION("vector apply") {
         OrbitalVector VPhi = V(Phi);
         for (int i = 0; i < Phi.size(); i++) {
-<<<<<<< HEAD
-            ComplexDouble V_ii = orbital::dot(Phi[i], VPhi[i]);
-            if (mrcpp::mpi::my_orb(Phi[i])) {
-                REQUIRE(V_ii.real() == Catch::Approx(E_P(i, i)).epsilon(thrs));
-=======
             ComplexDouble V_ii = mrcpp::dot(Phi[i], VPhi[i]);
             if (mrcpp::mpi::my_func(Phi[i])) {
-                REQUIRE(V_ii.real() == Approx(E_P(i, i)).epsilon(thrs));
->>>>>>> eae342e6
+                REQUIRE(V_ii.real() == Catch::Approx(E_P(i, i)).epsilon(thrs));
                 REQUIRE(V_ii.imag() < thrs);
             } else {
                 REQUIRE(V_ii.real() < thrs);
@@ -130,13 +118,8 @@
     }
     SECTION("expectation value") {
         ComplexDouble V_00 = V(Phi[0], Phi[0]);
-<<<<<<< HEAD
-        if (mrcpp::mpi::my_orb(Phi[0])) {
+        if (mrcpp::mpi::my_func(Phi[0])) {
             REQUIRE(V_00.real() == Catch::Approx(E_P(0, 0)).epsilon(thrs));
-=======
-        if (mrcpp::mpi::my_func(Phi[0])) {
-            REQUIRE(V_00.real() == Approx(E_P(0, 0)).epsilon(thrs));
->>>>>>> eae342e6
             REQUIRE(V_00.imag() < thrs);
         } else {
             REQUIRE(V_00.real() < thrs);
