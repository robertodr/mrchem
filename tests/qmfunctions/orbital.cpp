/*
 * MRChem, a numerical real-space code for molecular electronic structure
 * calculations within the self-consistent field (SCF) approximations of quantum
 * chemistry (Hartree-Fock and Density Functional Theory).
 * Copyright (C) 2023 Stig Rune Jensen, Luca Frediani, Peter Wind and contributors.
 *
 * This file is part of MRChem.
 *
 * MRChem is free software: you can redistribute it and/or modify
 * it under the terms of the GNU Lesser General Public License as published by
 * the Free Software Foundation, either version 3 of the License, or
 * (at your option) any later version.
 *
 * MRChem is distributed in the hope that it will be useful,
 * but WITHOUT ANY WARRANTY; without even the implied warranty of
 * MERCHANTABILITY or FITNESS FOR A PARTICULAR PURPOSE.  See the
 * GNU Lesser General Public License for more details.
 *
 * You should have received a copy of the GNU Lesser General Public License
 * along with MRChem.  If not, see <https://www.gnu.org/licenses/>.
 *
 * For information on the complete list of contributors to MRChem, see:
 * <https://mrchem.readthedocs.io/>
 */

#include "catch2/catch_all.hpp"

#include "mrchem.h"
#include "qmfunctions/Orbital.h"
#include "qmfunctions/orbital_utils.h"

using namespace mrchem;

namespace orbital_tests {

std::function<double(const mrcpp::Coord<3> &r)> f = [](const mrcpp::Coord<3> &r) -> double {
    double R = std::sqrt(r[0] * r[0] + r[1] * r[1] + r[2] * r[2]);
    return std::exp(-1.0 * R * R);
};

ComplexDouble i1 = {0.0, 1.0};
std::function<double(const mrcpp::Coord<3> &r)> g = [](const mrcpp::Coord<3> &r) -> double {
    double R = std::sqrt(r[0] * r[0] + r[1] * r[1] + r[2] * r[2]);
    return std::exp(-2.0 * R * R);
};

TEST_CASE("Orbital", "[orbital]") {
    const double prec = 1.0e-3;
    const double thrs = 1.0e-12;

    SECTION("copy orbital") {
        Orbital phi_1(SPIN::Paired);
        mrcpp::project(phi_1, f, prec);

        SECTION("copy constructor") {
            Orbital phi_2(phi_1);
            REQUIRE(phi_2.occ() == phi_1.occ());
            REQUIRE(phi_2.spin() == phi_1.spin());
            REQUIRE(phi_2.norm() == phi_1.norm());
            REQUIRE(&phi_2.real() == &phi_1.real());
            REQUIRE(phi_2.iscomplex() == phi_1.iscomplex());
        }

        SECTION("default constructor plus assignment") {
            Orbital phi_2;
            phi_2 = phi_1;
            REQUIRE(phi_2.occ() == phi_1.occ());
            REQUIRE(phi_2.spin() == phi_1.spin());
            REQUIRE(phi_2.norm() == phi_1.norm());
            REQUIRE(&phi_2.real() == &phi_1.real());
            REQUIRE(phi_2.iscomplex() == phi_1.iscomplex());
        }

        SECTION("assigment constructor") {
            Orbital phi_2 = phi_1;
            REQUIRE(phi_2.occ() == phi_1.occ());
            REQUIRE(phi_2.spin() == phi_1.spin());
            REQUIRE(phi_2.norm() == phi_1.norm());
            REQUIRE(&phi_2.real() == &phi_1.real());
            REQUIRE(phi_2.iscomplex() == phi_1.iscomplex());
        }

        SECTION("deep copy") {
            Orbital phi_2;
            mrcpp::deep_copy(phi_2, phi_1);
            REQUIRE(phi_2.occ() == phi_1.occ());
            REQUIRE(phi_2.spin() == phi_1.spin());
            REQUIRE(phi_2.norm() == phi_1.norm());
            REQUIRE(&phi_2.real() != &phi_1.real());
            REQUIRE(not(phi_2.iscomplex()));
        }

        SECTION("parameter copy") {
            Orbital phi_2 = phi_1.paramCopy();
            REQUIRE(phi_2.occ() == phi_1.occ());
            REQUIRE(phi_2.spin() == phi_1.spin());
            REQUIRE(phi_2.norm() < 1.0);
            REQUIRE(phi_2.isreal());
            REQUIRE(not(phi_2.iscomplex()));
        }
    }

    SECTION("normalize") {
        Orbital phi(SPIN::Paired);
<<<<<<< HEAD
        REQUIRE(phi.norm() == Catch::Approx(-1.0));
=======
        REQUIRE(phi.norm() == Approx(0.0));
>>>>>>> eae342e6

        mrcpp::project(phi, f, prec);
        REQUIRE(phi.norm() > 0.8);

        orbital::normalize(phi);
        REQUIRE(phi.norm() == Catch::Approx(1.0));
    }

    SECTION("orthogonalize") {
        Orbital phi_1(SPIN::Alpha);
        mrcpp::project(phi_1, f, prec);

        WHEN("orbitals have different spins") {
            Orbital phi_2(SPIN::Beta);
            mrcpp::project(phi_2, g, prec);

            THEN("their overlap is zero") {
                ComplexDouble S = mrcpp::dot(phi_1, phi_2);
                REQUIRE(std::abs(S.real()) < thrs);
                REQUIRE(std::abs(S.imag()) < thrs);
            }
        }

        WHEN("orbitals have the same spin") {
            Orbital phi_2(SPIN::Alpha);
            mrcpp::project(phi_2, f, prec);

            THEN("their overlap is non-zero") {
<<<<<<< HEAD
                ComplexDouble S1 = orbital::dot(phi_1, phi_2);
                REQUIRE(std::abs(S1.real()) < thrs);
                REQUIRE(std::abs(S1.imag()) > thrs);

                AND_THEN("<phi_1|phi_2^dag> = <phi_1|phi_2>*") {
                    ComplexDouble S2 = orbital::dot(phi_1, phi_2.dagger());
                    REQUIRE(S2.real() == Catch::Approx(S1.real()));
                    REQUIRE(S2.imag() == Catch::Approx(-S1.imag()));
                }
=======
                ComplexDouble S1 = mrcpp::dot(phi_1, phi_2);
                REQUIRE(std::abs(S1.real()) > thrs);
                REQUIRE(std::abs(S1.imag()) < thrs);
>>>>>>> eae342e6
            }

            AND_THEN("they are orthogonalized") {
                mrcpp::orthogonalize(prec, phi_2, phi_1);

                THEN("their overlap is zero") {
                    ComplexDouble S3 = mrcpp::dot(phi_1, phi_2);
                    REQUIRE(std::abs(S3.real()) < thrs);
                    REQUIRE(std::abs(S3.imag()) < thrs);
                }
            }
        }
    }
}

} // namespace orbital_tests<|MERGE_RESOLUTION|>--- conflicted
+++ resolved
@@ -102,11 +102,7 @@
 
     SECTION("normalize") {
         Orbital phi(SPIN::Paired);
-<<<<<<< HEAD
-        REQUIRE(phi.norm() == Catch::Approx(-1.0));
-=======
-        REQUIRE(phi.norm() == Approx(0.0));
->>>>>>> eae342e6
+        REQUIRE(phi.norm() == Catch::Approx(0.0));
 
         mrcpp::project(phi, f, prec);
         REQUIRE(phi.norm() > 0.8);
@@ -135,21 +131,9 @@
             mrcpp::project(phi_2, f, prec);
 
             THEN("their overlap is non-zero") {
-<<<<<<< HEAD
-                ComplexDouble S1 = orbital::dot(phi_1, phi_2);
-                REQUIRE(std::abs(S1.real()) < thrs);
-                REQUIRE(std::abs(S1.imag()) > thrs);
-
-                AND_THEN("<phi_1|phi_2^dag> = <phi_1|phi_2>*") {
-                    ComplexDouble S2 = orbital::dot(phi_1, phi_2.dagger());
-                    REQUIRE(S2.real() == Catch::Approx(S1.real()));
-                    REQUIRE(S2.imag() == Catch::Approx(-S1.imag()));
-                }
-=======
                 ComplexDouble S1 = mrcpp::dot(phi_1, phi_2);
                 REQUIRE(std::abs(S1.real()) > thrs);
                 REQUIRE(std::abs(S1.imag()) < thrs);
->>>>>>> eae342e6
             }
 
             AND_THEN("they are orthogonalized") {
