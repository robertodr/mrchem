--- conflicted
+++ resolved
@@ -197,14 +197,9 @@
         Phi.push_back(Orbital(SPIN::Alpha));
 
         DoubleVector norms1 = get_norms(Phi);
-<<<<<<< HEAD
-        REQUIRE(norms1[0] == Catch::Approx(-1.0));
-        REQUIRE(norms1[1] == Catch::Approx(-1.0));
-=======
->>>>>>> eae342e6
-
-        REQUIRE(norms1[0] == Approx(0.0));
-        REQUIRE(norms1[1] == Approx(0.0));
+
+        REQUIRE(norms1[0] == Catch::Approx(0.0));
+        REQUIRE(norms1[1] == Catch::Approx(0.0));
 
         if (mrcpp::mpi::my_func(Phi[0])) mrcpp::project(Phi[0], f1, prec);
         if (mrcpp::mpi::my_func(Phi[1])) mrcpp::project(Phi[1], f2, prec);
@@ -216,24 +211,8 @@
         normalize(Phi);
 
         DoubleVector norms3 = get_norms(Phi);
-<<<<<<< HEAD
         REQUIRE(norms3[0] == Catch::Approx(1.0));
         REQUIRE(norms3[1] == Catch::Approx(1.0));
-
-        SECTION("norm overlap") {
-            ComplexMatrix S = orbital::calc_overlap_matrix(Phi);
-            DoubleMatrix Snorm = orbital::calc_norm_overlap_matrix(Phi);
-            for (int i = 0; i < S.rows(); i++) {
-                for (int j = 0; j < S.cols(); j++) {
-                    if (i == j) REQUIRE(Snorm(i, j) == Catch::Approx(1.0));
-                    if (i != j) REQUIRE(Snorm(i, j) >= Catch::Approx(std::abs(S(i, j))));
-                }
-            }
-        }
-=======
-        REQUIRE(norms3[0] == Approx(1.0));
-        REQUIRE(norms3[1] == Approx(1.0));
->>>>>>> eae342e6
     }
 
     SECTION("orthogonalization") {
